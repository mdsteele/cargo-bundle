use super::category::AppCategory;
use super::common::print_warning;
use cargo_metadata::{Metadata, MetadataCommand, TargetKind};
use serde_json::Value;
use std::borrow::Cow;
use std::collections::HashMap;
use std::ffi::OsString;
use std::fmt::Display;
use std::path::{Path, PathBuf};
use target_build_utils::TargetInfo;

#[derive(Clone, Copy, Debug, Eq, PartialEq)]
pub enum PackageType {
    OsxBundle,
    IosBundle,
    WindowsMsi,
    Deb,
    Rpm,
    AppImage,
}

impl std::str::FromStr for PackageType {
    type Err = anyhow::Error;
    fn from_str(s: &str) -> Result<Self, Self::Err> {
        PackageType::try_from(s)
    }
}

impl std::fmt::Display for PackageType {
    fn fmt(&self, f: &mut std::fmt::Formatter<'_>) -> std::fmt::Result {
        write!(f, "{}", self.short_name())
    }
}

impl TryFrom<&str> for PackageType {
    type Error = anyhow::Error;
    fn try_from(s: &str) -> Result<Self, Self::Error> {
        PackageType::from_short_name(s).ok_or_else(|| {
            let all = PackageType::all()
                .iter()
                .map(|&s| s.to_string())
                .collect::<Vec<_>>()
                .join(", ");
            anyhow::anyhow!("Unsupported package type: '{s}'. Supported types are: {all}")
        })
    }
}

impl TryFrom<String> for PackageType {
    type Error = anyhow::Error;
    fn try_from(s: String) -> Result<Self, Self::Error> {
        PackageType::try_from(s.as_str())
    }
}

impl PackageType {
    pub fn from_short_name(name: &str) -> Option<PackageType> {
        // Other types we may eventually want to support: apk
        match name {
            "deb" => Some(PackageType::Deb),
            "ios" => Some(PackageType::IosBundle),
            "msi" => Some(PackageType::WindowsMsi),
            "osx" => Some(PackageType::OsxBundle),
            "rpm" => Some(PackageType::Rpm),
            "appimage" => Some(PackageType::AppImage),
            _ => None,
        }
    }

    pub const fn short_name(&self) -> &'static str {
        match *self {
            PackageType::Deb => "deb",
            PackageType::IosBundle => "ios",
            PackageType::WindowsMsi => "msi",
            PackageType::OsxBundle => "osx",
            PackageType::Rpm => "rpm",
            PackageType::AppImage => "appimage",
        }
    }

    pub const fn all() -> &'static [&'static str] {
        &["deb", "ios", "msi", "osx", "rpm", "appimage"]
    }
}

#[derive(Clone, Debug)]
pub enum BuildArtifact {
    Main,
    Bin(String),
    Example(String),
}

#[derive(Clone, Debug, Default, serde::Deserialize)]
struct BundleSettings {
    // General settings:
    name: Option<String>,
    identifier: Option<String>,
    icon: Option<Vec<String>>,
    version: Option<String>,
    resources: Option<Vec<String>>,
    copyright: Option<String>,
    category: Option<AppCategory>,
    short_description: Option<String>,
    long_description: Option<String>,
    // OS-specific settings:
    linux_mime_types: Option<Vec<String>>,
    linux_exec_args: Option<String>,
    linux_use_terminal: Option<bool>,
    deb_depends: Option<Vec<String>>,
    osx_frameworks: Option<Vec<String>>,
    osx_plugins: Option<Vec<String>>,
    osx_minimum_system_version: Option<String>,
    osx_url_schemes: Option<Vec<String>>,
    osx_info_plist_exts: Option<Vec<String>>,
    // Bundles for other binaries/examples:
    bin: Option<HashMap<String, BundleSettings>>,
    example: Option<HashMap<String, BundleSettings>>,
}

#[derive(Clone, Debug)]
pub struct Settings {
    package: cargo_metadata::Package,
    package_type: Option<PackageType>, // If `None`, use the default package type for this os
    target: Option<(String, TargetInfo)>,
    features: Option<String>,
    project_out_directory: PathBuf,
    build_artifact: BuildArtifact,
    profile: String,
    all_features: bool,
    no_default_features: bool,
    binary_path: PathBuf,
    binary_name: String,
    bundle_settings: BundleSettings,
}

/// Try to load `Cargo.toml` file in the specified directory
fn load_metadata(dir: &Path) -> crate::Result<Metadata> {
    let cargo_file_path = dir.join("Cargo.toml");
    Ok(MetadataCommand::new()
        .manifest_path(cargo_file_path)
        .exec()?)
}

impl Settings {
    pub fn new(current_dir: PathBuf, cli: &crate::Cli) -> crate::Result<Self> {
        let package_type = cli.format;
        let build_artifact = if let Some(bin) = cli.bin.as_ref() {
            BuildArtifact::Bin(bin.to_string())
        } else if let Some(example) = cli.example.as_ref() {
            BuildArtifact::Example(example.to_string())
        } else {
            BuildArtifact::Main
        };
        let profile = if cli.release {
            "release".to_string()
        } else if let Some(profile) = cli.profile.as_ref() {
            if profile == "debug" {
                anyhow::bail!("Profile name `debug` is reserved")
            }
            profile.to_string()
        } else {
            "dev".to_string()
        };
        let all_features = cli.all_features;
        let no_default_features = cli.no_default_features;
        let target = if let Some(triple) = cli.target.as_ref() {
            Some((triple.to_string(), TargetInfo::from_str(triple)?))
        } else {
            None
        };
<<<<<<< HEAD
        let features = cli.features.as_ref().map(|features| features.into());

        // TODO: support multiple packages?
        let (bundle_settings, package) =
            Settings::find_bundle_package(load_metadata(&current_dir)?)?;
=======
        let features = matches.value_of("features").map(|features| features.into());
        let cargo_settings = load_metadata(&current_dir)?;
        let package = if matches.is_present("select-workspace-root") {
           if let Some(root_package) = cargo_settings.root_package() {
               root_package.clone()
           } else {
               bail!("No root package found by `cargo metadata`")
           }
        } else {
            // TODO: support multiple packages?
            let package_id = match cargo_settings.workspace_members.get(0) {
                Some(package_info) => package_info,
                None => bail!("Cargo workspace is empty"),
            };

            cargo_settings[package_id].clone()
        };


>>>>>>> a0258972
        let workspace_dir = Settings::get_workspace_dir(current_dir);
        let target_dir =
            Settings::get_target_dir(&workspace_dir, &target, &profile, &build_artifact);
        let (bundle_settings, mut binary_name) = match build_artifact {
            BuildArtifact::Main => {
                if let Some(target) = package
                    .targets
                    .iter()
                    .find(|target| target.kind.contains(&TargetKind::Bin))
                {
                    (bundle_settings, target.name.clone())
                } else {
                    anyhow::bail!("No `bin` target is found in package '{}'", package.name)
                }
            }
            BuildArtifact::Bin(ref name) => (
                bundle_settings_from_table(&bundle_settings.bin, "bin", name)?,
                name.clone(),
            ),
            BuildArtifact::Example(ref name) => (
                bundle_settings_from_table(&bundle_settings.example, "example", name)?,
                name.clone(),
            ),
        };
        let binary_extension = match package_type {
            Some(PackageType::WindowsMsi) => ".exe",
            _ => "",
        };
        binary_name += binary_extension;
        let binary_path = target_dir.join(&binary_name);
        Ok(Settings {
            package,
            package_type,
            target,
            features,
            build_artifact,
            profile,
            all_features,
            no_default_features,
            project_out_directory: target_dir,
            binary_path,
            binary_name,
            bundle_settings,
        })
    }

    /*
        The target_dir where binaries will be compiled to by cargo can vary:
            - this directory is a member of a workspace project
            - overridden by CARGO_TARGET_DIR environment variable
            - specified in build.target-dir configuration key
            - if the build is a 'release' or 'debug' build

        This function determines where 'target' dir is and suffixes it with 'release' or 'debug'
        to determine where the compiled binary will be located.
    */
    fn get_target_dir(
        project_root_dir: &Path,
        target: &Option<(String, TargetInfo)>,
        profile: &str,
        build_artifact: &BuildArtifact,
    ) -> PathBuf {
        let mut cargo = std::process::Command::new(
            std::env::var_os("CARGO").unwrap_or_else(|| OsString::from("cargo")),
        );
        cargo.args(["metadata", "--no-deps", "--format-version", "1"]);

        let target_dir = cargo.output().ok().and_then(|output| {
            let json_string = String::from_utf8(output.stdout).ok()?;
            let json: Value = serde_json::from_str(&json_string).ok()?;
            Some(PathBuf::from(json.get("target_directory")?.as_str()?))
        });

        let mut path = target_dir.unwrap_or(project_root_dir.join("target"));

        if let &Some((ref triple, _)) = target {
            path.push(triple);
        }
        path.push(if profile == "dev" { "debug" } else { profile });
        if let &BuildArtifact::Example(_) = build_artifact {
            path.push("examples");
        }
        path
    }

    /*
        The specification of the Cargo.toml Manifest that covers the "workspace" section is here:
        https://doc.rust-lang.org/cargo/reference/manifest.html#the-workspace-section

        Determining if the current project folder is part of a workspace:
            - Walk up the file system, looking for a Cargo.toml file.
            - Stop at the first one found.
            - If one is found before reaching "/" then this folder belongs to that parent workspace
    */
    fn get_workspace_dir(current_dir: PathBuf) -> PathBuf {
        let mut dir = current_dir.clone();
        let set = load_metadata(&dir);
        if set.is_ok() {
            return dir;
        }
        while dir.pop() {
            let set = load_metadata(&dir);
            if set.is_ok() {
                return dir;
            }
        }

        // Nothing found walking up the file system, return the starting directory
        current_dir
    }

    fn find_bundle_package(
        metadata: Metadata,
    ) -> crate::Result<(BundleSettings, cargo_metadata::Package)> {
        for package_id in metadata.workspace_members.iter() {
            let package = &metadata[package_id];
            if let Some(bundle) = package.metadata.get("bundle") {
                let settings = serde_json::from_value::<BundleSettings>(bundle.clone())?;
                return Ok((settings, package.clone()));
            }
        }
        print_warning("No package in workspace has [package.metadata.bundle] section")?;
        if let Some(root_package) = metadata.root_package() {
            Ok((BundleSettings::default(), root_package.clone()))
        } else {
            anyhow::bail!("unable to find root package")
        }
    }

    /// Returns the directory where the bundle should be placed.
    pub fn project_out_directory(&self) -> &Path {
        &self.project_out_directory
    }

    /// Returns the architecture for the binary being bundled (e.g. "arm" or
    /// "x86" or "x86_64").
    pub fn binary_arch(&self) -> &str {
        if let Some((_, ref info)) = self.target {
            info.target_arch()
        } else {
            std::env::consts::ARCH
        }
    }

    /// Returns the file name of the binary being bundled.
    pub fn binary_name(&self) -> &str {
        &self.binary_name
    }

    /// Returns the path to the binary being bundled.
    pub fn binary_path(&self) -> &Path {
        &self.binary_path
    }

    /// If a specific package type was specified by the command-line, returns
    /// that package type; otherwise, if a target triple was specified by the
    /// command-line, returns the native package type(s) for that target;
    /// otherwise, returns the native package type(s) for the host platform.
    /// Fails if the host/target's native package type is not supported.
    pub fn package_types(&self) -> crate::Result<Vec<PackageType>> {
        if let Some(package_type) = self.package_type {
            Ok(vec![package_type])
        } else {
            let target_os = if let Some((_, ref info)) = self.target {
                info.target_os()
            } else {
                std::env::consts::OS
            };
            match target_os {
                "macos" => Ok(vec![PackageType::OsxBundle]),
                "ios" => Ok(vec![PackageType::IosBundle]),
                "linux" => Ok(vec![PackageType::Deb, PackageType::AppImage]), // TODO: Do Rpm too, once it's implemented.
                "windows" => Ok(vec![PackageType::WindowsMsi]),
                os => anyhow::bail!("Native {} bundles not yet supported.", os),
            }
        }
    }

    /// If the bundle is being cross-compiled, returns the target triple string
    /// (e.g. `"x86_64-apple-darwin"`).  If the bundle is targeting the host
    /// environment, returns `None`.
    pub fn target_triple(&self) -> Option<&str> {
        match self.target {
            Some((ref triple, _)) => Some(triple.as_str()),
            None => None,
        }
    }

    pub fn features(&self) -> Option<&str> {
        match self.features {
            Some(ref features) => Some(features.as_str()),
            None => None,
        }
    }

    /// Returns the artifact that is being bundled.
    pub fn build_artifact(&self) -> &BuildArtifact {
        &self.build_artifact
    }

    /// Returns true if the bundle is being compiled in release mode, false if
    /// it's being compiled in debug mode.
    pub fn build_profile(&self) -> &str {
        &self.profile
    }

    pub fn all_features(&self) -> bool {
        self.all_features
    }

    pub fn no_default_features(&self) -> bool {
        self.no_default_features
    }

    pub fn bundle_name(&self) -> &str {
        self.bundle_settings
            .name
            .as_ref()
            .unwrap_or(&self.package.name)
    }

    pub fn bundle_identifier(&self) -> Cow<'_, str> {
        if let Some(identifier) = &self.bundle_settings.identifier {
            identifier.into()
        } else {
            match &self.build_artifact {
                BuildArtifact::Main => "".into(),
                BuildArtifact::Bin(name) => format!("{name}.{}", self.package.name).into(),
                BuildArtifact::Example(name) => {
                    format!("{name}.example.{}", self.package.name).into()
                }
            }
        }
    }

    /// Returns an iterator over the icon files to be used for this bundle.
    pub fn icon_files(&self) -> ResourcePaths {
        match self.bundle_settings.icon {
            Some(ref paths) => ResourcePaths::new(paths.as_slice(), false),
            None => ResourcePaths::new(&[], false),
        }
    }

    /// Returns an iterator over the resource files to be included in this
    /// bundle.
    pub fn resource_files(&self) -> ResourcePaths {
        match self.bundle_settings.resources {
            Some(ref paths) => ResourcePaths::new(paths.as_slice(), true),
            None => ResourcePaths::new(&[], true),
        }
    }

    pub fn version_string(&self) -> &dyn Display {
        match self.bundle_settings.version.as_ref() {
            Some(v) => v,
            None => &self.package.version,
        }
    }

    pub fn copyright_string(&self) -> Option<&str> {
        self.bundle_settings.copyright.as_deref()
    }

    pub fn author_names(&self) -> &[String] {
        &self.package.authors
    }

    pub fn authors_comma_separated(&self) -> Option<String> {
        let names = self.author_names();
        if names.is_empty() {
            None
        } else {
            Some(names.join(", "))
        }
    }

    pub fn homepage_url(&self) -> &str {
        self.package.homepage.as_deref().unwrap_or("")
    }

    pub fn app_category(&self) -> Option<AppCategory> {
        self.bundle_settings.category
    }

    pub fn short_description(&self) -> &str {
        self.bundle_settings
            .short_description
            .as_deref()
            .unwrap_or_else(|| self.package.description.as_deref().unwrap_or(""))
    }

    pub fn long_description(&self) -> Option<&str> {
        self.bundle_settings.long_description.as_deref()
    }

    pub fn debian_dependencies(&self) -> &[String] {
        match self.bundle_settings.deb_depends {
            Some(ref dependencies) => dependencies.as_slice(),
            None => &[],
        }
    }

    pub fn linux_mime_types(&self) -> &[String] {
        match self.bundle_settings.linux_mime_types {
            Some(ref mime_types) => mime_types.as_slice(),
            None => &[],
        }
    }

    pub fn linux_use_terminal(&self) -> Option<bool> {
        self.bundle_settings.linux_use_terminal
    }

    pub fn linux_exec_args(&self) -> Option<&str> {
        self.bundle_settings.linux_exec_args.as_deref()
    }

    pub fn osx_frameworks(&self) -> &[String] {
        match self.bundle_settings.osx_frameworks {
            Some(ref frameworks) => frameworks.as_slice(),
            None => &[],
        }
    }

    pub fn osx_plugins(&self) -> &[String] {
        match self.bundle_settings.osx_plugins {
            Some(ref plugins) => plugins.as_slice(),
            None => &[],
        }
    }

    pub fn osx_minimum_system_version(&self) -> Option<&str> {
        self.bundle_settings.osx_minimum_system_version.as_deref()
    }

    pub fn osx_url_schemes(&self) -> &[String] {
        match self.bundle_settings.osx_url_schemes {
            Some(ref urlosx_url_schemes) => urlosx_url_schemes.as_slice(),
            None => &[],
        }
    }

    /// Returns an iterator over the plist files for this bundle
    pub fn osx_info_plist_exts(&self) -> ResourcePaths<'_> {
        match self.bundle_settings.osx_info_plist_exts {
            Some(ref paths) => ResourcePaths::new(paths.as_slice(), false),
            None => ResourcePaths::new(&[], false),
        }
    }
}

fn bundle_settings_from_table(
    opt_map: &Option<HashMap<String, BundleSettings>>,
    map_name: &str,
    bundle_name: &str,
) -> crate::Result<BundleSettings> {
    if let Some(bundle_settings) = opt_map.as_ref().and_then(|map| map.get(bundle_name)) {
        Ok(bundle_settings.clone())
    } else {
        print_warning(&format!(
            "No [package.metadata.bundle.{}.{}] section in Cargo.toml",
            map_name, bundle_name
        ))?;
        Ok(BundleSettings::default())
    }
}

pub struct ResourcePaths<'a> {
    pattern_iter: std::slice::Iter<'a, String>,
    glob_iter: Option<glob::Paths>,
    walk_iter: Option<walkdir::IntoIter>,
    allow_walk: bool,
}

impl<'a> ResourcePaths<'a> {
    fn new(patterns: &'a [String], allow_walk: bool) -> ResourcePaths<'a> {
        ResourcePaths {
            pattern_iter: patterns.iter(),
            glob_iter: None,
            walk_iter: None,
            allow_walk,
        }
    }
}

impl Iterator for ResourcePaths<'_> {
    type Item = crate::Result<PathBuf>;

    fn next(&mut self) -> Option<crate::Result<PathBuf>> {
        loop {
            if let Some(ref mut walk_entries) = self.walk_iter {
                if let Some(entry) = walk_entries.next() {
                    let entry = match entry {
                        Ok(entry) => entry,
                        Err(error) => return Some(Err(anyhow::Error::from(error))),
                    };
                    let path = entry.path();
                    if path.is_dir() {
                        continue;
                    }
                    return Some(Ok(path.to_path_buf()));
                }
            }
            self.walk_iter = None;
            if let Some(ref mut glob_paths) = self.glob_iter {
                if let Some(glob_result) = glob_paths.next() {
                    let path = match glob_result {
                        Ok(path) => path,
                        Err(error) => return Some(Err(anyhow::Error::from(error))),
                    };
                    if path.is_dir() {
                        if self.allow_walk {
                            let walk = walkdir::WalkDir::new(path);
                            self.walk_iter = Some(walk.into_iter());
                            continue;
                        } else {
                            return Some(Err(anyhow::anyhow!("{path:?} is a directory")));
                        }
                    }
                    return Some(Ok(path));
                }
            }
            self.glob_iter = None;
            if let Some(pattern) = self.pattern_iter.next() {
                let glob = match glob::glob(pattern) {
                    Ok(glob) => glob,
                    Err(error) => return Some(Err(anyhow::Error::from(error))),
                };
                self.glob_iter = Some(glob);
                continue;
            }
            return None;
        }
    }
}

#[cfg(test)]
mod tests {
    use super::{AppCategory, BundleSettings};

    #[test]
    fn parse_cargo_toml() {
        let toml_str = "\
            name = \"Example Application\"\n\
            identifier = \"com.example.app\"\n\
            resources = [\"data\", \"foo/bar\"]\n\
            category = \"Puzzle Game\"\n\
            long_description = \"\"\"\n\
            This is an example of a\n\
            simple application.\n\
            \"\"\"\n";
        let bundle: BundleSettings = toml::from_str(toml_str).unwrap();
        assert_eq!(bundle.name, Some("Example Application".to_string()));
        assert_eq!(bundle.identifier, Some("com.example.app".to_string()));
        assert_eq!(bundle.icon, None);
        assert_eq!(bundle.version, None);
        assert_eq!(
            bundle.resources,
            Some(vec!["data".to_string(), "foo/bar".to_string()])
        );
        assert_eq!(bundle.category, Some(AppCategory::PuzzleGame));
        assert_eq!(
            bundle.long_description,
            Some(
                "This is an example of a\n\
                         simple application.\n"
                    .to_string()
            )
        );
    }

    #[test]
    fn parse_bin_and_example_bundles() {
        let toml_str = "\
            [bin.foo]\n\
            name = \"Foo App\"\n\
            \n\
            [bin.bar]\n\
            name = \"Bar App\"\n\
            \n\
            [example.baz]\n\
            name = \"Baz Example\"\n";
        let bundle: BundleSettings = toml::from_str(toml_str).unwrap();
        assert!(bundle.example.is_some());

        let bins = bundle.bin.as_ref().unwrap();
        assert!(bins.contains_key("foo"));
        let foo: &BundleSettings = bins.get("foo").unwrap();
        assert_eq!(foo.name, Some("Foo App".to_string()));
        assert!(bins.contains_key("bar"));
        let bar: &BundleSettings = bins.get("bar").unwrap();
        assert_eq!(bar.name, Some("Bar App".to_string()));

        let examples = bundle.example.as_ref().unwrap();
        assert!(examples.contains_key("baz"));
        let baz: &BundleSettings = examples.get("baz").unwrap();
        assert_eq!(baz.name, Some("Baz Example".to_string()));
    }
}<|MERGE_RESOLUTION|>--- conflicted
+++ resolved
@@ -1,6 +1,6 @@
 use super::category::AppCategory;
 use super::common::print_warning;
-use cargo_metadata::{Metadata, MetadataCommand, TargetKind};
+use cargo_metadata::{Metadata, MetadataCommand, Package, TargetKind};
 use serde_json::Value;
 use std::borrow::Cow;
 use std::collections::HashMap;
@@ -168,33 +168,19 @@
         } else {
             None
         };
-<<<<<<< HEAD
         let features = cli.features.as_ref().map(|features| features.into());
-
-        // TODO: support multiple packages?
-        let (bundle_settings, package) =
-            Settings::find_bundle_package(load_metadata(&current_dir)?)?;
-=======
-        let features = matches.value_of("features").map(|features| features.into());
         let cargo_settings = load_metadata(&current_dir)?;
-        let package = if matches.is_present("select-workspace-root") {
-           if let Some(root_package) = cargo_settings.root_package() {
-               root_package.clone()
-           } else {
-               bail!("No root package found by `cargo metadata`")
-           }
+        let package = if cli.select_workspace_root {
+            if let Some(root_package) = cargo_settings.root_package() {
+                root_package
+            } else {
+                anyhow::bail!("No root package found by `cargo metadata`");
+            }
         } else {
             // TODO: support multiple packages?
-            let package_id = match cargo_settings.workspace_members.get(0) {
-                Some(package_info) => package_info,
-                None => bail!("Cargo workspace is empty"),
-            };
-
-            cargo_settings[package_id].clone()
+            Settings::find_bundle_package(&cargo_settings)?
         };
-
-
->>>>>>> a0258972
+        let bundle_settings = Settings::bundle_settings_of_package(package)?;
         let workspace_dir = Settings::get_workspace_dir(current_dir);
         let target_dir =
             Settings::get_target_dir(&workspace_dir, &target, &profile, &build_artifact);
@@ -226,7 +212,7 @@
         binary_name += binary_extension;
         let binary_path = target_dir.join(&binary_name);
         Ok(Settings {
-            package,
+            package: package.clone(),
             package_type,
             target,
             features,
@@ -306,22 +292,30 @@
         current_dir
     }
 
-    fn find_bundle_package(
-        metadata: Metadata,
-    ) -> crate::Result<(BundleSettings, cargo_metadata::Package)> {
+    fn find_bundle_package(metadata: &Metadata) -> crate::Result<&Package> {
         for package_id in metadata.workspace_members.iter() {
             let package = &metadata[package_id];
-            if let Some(bundle) = package.metadata.get("bundle") {
-                let settings = serde_json::from_value::<BundleSettings>(bundle.clone())?;
-                return Ok((settings, package.clone()));
+            if let Some(_bundle) = package.metadata.get("bundle") {
+                return Ok(package);
             }
         }
         print_warning("No package in workspace has [package.metadata.bundle] section")?;
         if let Some(root_package) = metadata.root_package() {
-            Ok((BundleSettings::default(), root_package.clone()))
+            Ok(root_package)
         } else {
             anyhow::bail!("unable to find root package")
         }
+    }
+
+    fn bundle_settings_of_package(package: &Package) -> crate::Result<BundleSettings> {
+        if let Some(bundle) = package.metadata.get("bundle") {
+            return Ok(serde_json::from_value::<BundleSettings>(bundle.clone())?);
+        }
+        print_warning(&format!(
+            "No [package.metadata.bundle] section in package \"{}\"",
+            package.name
+        ))?;
+        Ok(BundleSettings::default())
     }
 
     /// Returns the directory where the bundle should be placed.
